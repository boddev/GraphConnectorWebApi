using Azure.Data.Tables;
using Azure.Storage.Blobs;
using Microsoft.Extensions.Logging;

namespace ApiGraphActivator.Services;

public class AzureStorageService : ICrawlStorageService
{
    private readonly ILogger<AzureStorageService> _logger;
    private readonly StorageConfiguration _config;
    private TableClient? _tableClient;
    private BlobServiceClient? _blobServiceClient;

    public AzureStorageService(ILogger<AzureStorageService> logger, StorageConfiguration config)
    {
        _logger = logger;
        _config = config;
    }

    public async Task InitializeAsync()
    {
        try
        {
            if (string.IsNullOrEmpty(_config.AzureConnectionString))
            {
                throw new InvalidOperationException("Azure connection string is required");
            }

            _tableClient = new TableClient(_config.AzureConnectionString, _config.ProcessedTableName);
            _blobServiceClient = new BlobServiceClient(_config.AzureConnectionString);

            if (_config.AutoCreateTables)
            {
                await _tableClient.CreateIfNotExistsAsync();
                _logger.LogInformation("Ensured table exists: {TableName}", _config.ProcessedTableName);

                var containerClient = _blobServiceClient.GetBlobContainerClient(_config.BlobContainerName);
                await containerClient.CreateIfNotExistsAsync();
                _logger.LogInformation("Ensured blob container exists: {ContainerName}", _config.BlobContainerName);
            }

            _logger.LogInformation("Azure storage initialized successfully");
        }
        catch (Exception ex)
        {
            _logger.LogError(ex, "Failed to initialize Azure storage");
            throw;
        }
    }

    public async Task TrackDocumentAsync(string companyName, string form, DateTime filingDate, string url)
    {
        if (_tableClient == null)
        {
            _logger.LogWarning("Azure Table Storage not initialized. Skipping document tracking.");
            return;
        }

        try
        {
            // Check if document already exists
            string filter = $"Url eq '{url}'";
            var existingResults = _tableClient.Query<TableEntity>(filter).ToList();
            
            if (existingResults.Count > 0)
            {
                // For recrawls, reset the processing status but keep the same ID
                var existingEntity = existingResults[0];
                existingEntity["Processed"] = false;
                existingEntity["ProcessedDate"] = null;
                existingEntity["Success"] = true; // Reset to default
                existingEntity["ErrorMessage"] = null;
                
                await _tableClient.UpdateEntityAsync(existingEntity, Azure.ETag.All);
                _logger.LogTrace("Reset existing document for recrawl: {Url}", url);
                return;
            }

            var newEntity = new TableEntity
            {
                PartitionKey = companyName,
                RowKey = DocumentIdGenerator.GenerateDocumentId(url),
                ["CompanyName"] = companyName,
                ["Form"] = form,
                ["FilingDate"] = filingDate.ToShortDateString(),
                ["Url"] = url,
                ["Processed"] = false
            };

            await _tableClient.AddEntityAsync(newEntity);
            _logger.LogTrace("Tracked new document: {CompanyName} {Form} {FilingDate}", companyName, form, filingDate);
        }
        catch (Exception ex)
        {
            _logger.LogError(ex, "Failed to track document: {Url}", url);
        }
    }

    public async Task MarkProcessedAsync(string url, bool success = true, string? errorMessage = null)
    {
        if (_tableClient == null)
        {
            _logger.LogWarning("Azure Table Storage not initialized. Skipping processed update.");
            return;
        }

        try
        {
            string filter = $"Url eq '{url}'";
            var results = _tableClient.Query<TableEntity>(filter).ToList();
            
            if (results.Count > 0)
            {
                var entityToUpdate = results[0];
                entityToUpdate["Processed"] = true;
                entityToUpdate["ProcessedDate"] = DateTime.UtcNow;
                entityToUpdate["Success"] = success;
                entityToUpdate["ErrorMessage"] = errorMessage ?? "";
                await _tableClient.UpdateEntityAsync(entityToUpdate, Azure.ETag.All);
                _logger.LogTrace("Marked document as processed: {Url} - Success: {Success}", url, success);
            }
        }
        catch (Exception ex)
        {
            _logger.LogError(ex, "Failed to mark document as processed: {Url}", url);
        }
    }

    public async Task<List<DocumentInfo>> GetUnprocessedAsync()
    {
        if (_tableClient == null)
        {
            _logger.LogWarning("Azure Table Storage not initialized. Returning empty list.");
            return new List<DocumentInfo>();
        }

        try
        {
            string filter = "Processed eq false";
            var results = await Task.Run(() => _tableClient.Query<TableEntity>(filter).ToList());
            
            return results.Select(entity => new DocumentInfo
            {
                Id = entity.RowKey,
                CompanyName = entity.GetString("CompanyName") ?? "",
                Form = entity.GetString("Form") ?? "",
                FilingDate = DateTime.Parse(entity.GetString("FilingDate") ?? DateTime.MinValue.ToString()),
                Url = entity.GetString("Url") ?? "",
                Processed = entity.GetBoolean("Processed") ?? false,
                ProcessedDate = entity.ContainsKey("ProcessedDate") ? entity.GetDateTimeOffset("ProcessedDate")?.DateTime : null,
                Success = entity.GetBoolean("Success") ?? true,
                ErrorMessage = entity.GetString("ErrorMessage")
            }).ToList();
        }
        catch (Exception ex)
        {
            _logger.LogError(ex, "Failed to get unprocessed documents");
            return new List<DocumentInfo>();
        }
    }

    public async Task<CrawlMetrics> GetCrawlMetricsAsync(string? companyName = null)
    {
        if (_tableClient == null)
        {
            _logger.LogWarning("Azure Table Storage not initialized. Returning empty metrics.");
            return new CrawlMetrics { CompanyName = companyName ?? "All Companies" };
        }

        try
        {
            string filter = string.IsNullOrEmpty(companyName) ? "" : $"CompanyName eq '{companyName}'";
            var results = await Task.Run(() => _tableClient.Query<TableEntity>(filter).ToList());
            
            var documents = results.Select(entity => new DocumentInfo
            {
                Id = entity.RowKey,
                CompanyName = entity.GetString("CompanyName") ?? "",
                Form = entity.GetString("Form") ?? "",
                FilingDate = DateTime.Parse(entity.GetString("FilingDate") ?? DateTime.MinValue.ToString()),
                Url = entity.GetString("Url") ?? "",
                Processed = entity.GetBoolean("Processed") ?? false,
                ProcessedDate = entity.ContainsKey("ProcessedDate") ? entity.GetDateTimeOffset("ProcessedDate")?.DateTime : null,
                Success = entity.GetBoolean("Success") ?? true,
                ErrorMessage = entity.GetString("ErrorMessage")
            }).ToList();

            var metrics = new CrawlMetrics
            {
                CompanyName = companyName ?? "All Companies",
                TotalDocuments = documents.Count,
                ProcessedDocuments = documents.Count(d => d.Processed),
                SuccessfulDocuments = documents.Count(d => d.Processed && d.Success),
                FailedDocuments = documents.Count(d => d.Processed && !d.Success),
                LastProcessedDate = documents.Where(d => d.ProcessedDate.HasValue).Max(d => d.ProcessedDate),
                FormTypeCounts = documents.GroupBy(d => d.Form).ToDictionary(g => g.Key, g => g.Count())
            };

            return metrics;
        }
        catch (Exception ex)
        {
            _logger.LogError(ex, "Failed to get crawl metrics for company: {Company}", companyName);
            throw;
        }
    }

    public async Task<List<ProcessingError>> GetProcessingErrorsAsync(string? companyName = null)
    {
        if (_tableClient == null)
        {
            _logger.LogWarning("Azure Table Storage not initialized. Returning empty error list.");
            return new List<ProcessingError>();
        }

        try
        {
            string filter = "Success eq false and ErrorMessage ne ''";
            if (!string.IsNullOrEmpty(companyName))
            {
                filter += $" and CompanyName eq '{companyName}'";
            }
            
            var results = await Task.Run(() => _tableClient.Query<TableEntity>(filter).ToList());
            
            return results.Select(entity => new ProcessingError
            {
                CompanyName = entity.GetString("CompanyName") ?? "",
                Form = entity.GetString("Form") ?? "",
                Url = entity.GetString("Url") ?? "",
                ErrorMessage = entity.GetString("ErrorMessage") ?? "",
                ErrorDate = entity.ContainsKey("ProcessedDate") ? 
                    (entity.GetDateTimeOffset("ProcessedDate")?.DateTime ?? DateTime.UtcNow) : 
                    DateTime.UtcNow
            }).ToList();
        }
        catch (Exception ex)
        {
            _logger.LogError(ex, "Failed to get processing errors for company: {Company}", companyName);
            throw;
        }
    }

    public async Task<Dictionary<int, YearlyMetrics>> GetYearlyMetricsAsync()
    {
        if (_tableClient == null)
        {
            _logger.LogWarning("Azure Table Storage not initialized. Returning empty yearly metrics.");
            return new Dictionary<int, YearlyMetrics>();
        }

        try
        {
            var results = await Task.Run(() => _tableClient.Query<TableEntity>().ToList());
            var documents = results.Select(entity => new DocumentInfo
            {
                Id = entity.RowKey,
                CompanyName = entity.GetString("CompanyName") ?? "",
                Form = entity.GetString("Form") ?? "",
                FilingDate = DateTime.Parse(entity.GetString("FilingDate") ?? DateTime.MinValue.ToString()),
                Url = entity.GetString("Url") ?? "",
                Processed = entity.GetBoolean("Processed") ?? false,
                ProcessedDate = entity.ContainsKey("ProcessedDate") ? entity.GetDateTimeOffset("ProcessedDate")?.DateTime : null,
                Success = entity.GetBoolean("Success") ?? true,
                ErrorMessage = entity.GetString("ErrorMessage")
            }).ToList();

            var yearlyMetrics = new Dictionary<int, YearlyMetrics>();

            foreach (var doc in documents)
            {
                var year = doc.FilingDate.Year;
                if (!yearlyMetrics.ContainsKey(year))
                {
                    yearlyMetrics[year] = new YearlyMetrics { Year = year };
                }

                var metrics = yearlyMetrics[year];
                metrics.TotalDocuments++;
                
                if (doc.Processed)
                {
                    metrics.ProcessedDocuments++;
                    if (doc.Success)
                        metrics.SuccessfulDocuments++;
                    else
                        metrics.FailedDocuments++;
                }

                // Track form types
                if (!metrics.FormTypeCounts.ContainsKey(doc.Form))
                    metrics.FormTypeCounts[doc.Form] = 0;
                metrics.FormTypeCounts[doc.Form]++;

                // Track companies
                if (!metrics.Companies.Contains(doc.CompanyName))
                    metrics.Companies.Add(doc.CompanyName);
            }

            return yearlyMetrics;
        }
        catch (Exception ex)
        {
            _logger.LogError(ex, "Failed to get yearly metrics");
            throw;
        }
    }

    public async Task<Dictionary<int, YearlyMetrics>> GetCompanyYearlyMetricsAsync(string companyName)
    {
        if (_tableClient == null)
        {
            _logger.LogWarning("Azure Table Storage not initialized. Returning empty yearly metrics.");
            return new Dictionary<int, YearlyMetrics>();
        }

        try
        {
            string filter = $"CompanyName eq '{companyName}'";
            var results = await Task.Run(() => _tableClient.Query<TableEntity>(filter).ToList());
            var documents = results.Select(entity => new DocumentInfo
            {
                Id = entity.RowKey,
                CompanyName = entity.GetString("CompanyName") ?? "",
                Form = entity.GetString("Form") ?? "",
                FilingDate = DateTime.Parse(entity.GetString("FilingDate") ?? DateTime.MinValue.ToString()),
                Url = entity.GetString("Url") ?? "",
                Processed = entity.GetBoolean("Processed") ?? false,
                ProcessedDate = entity.ContainsKey("ProcessedDate") ? entity.GetDateTimeOffset("ProcessedDate")?.DateTime : null,
                Success = entity.GetBoolean("Success") ?? true,
                ErrorMessage = entity.GetString("ErrorMessage")
            }).ToList();

            var yearlyMetrics = new Dictionary<int, YearlyMetrics>();

            foreach (var doc in documents)
            {
                var year = doc.FilingDate.Year;
                if (!yearlyMetrics.ContainsKey(year))
                {
                    yearlyMetrics[year] = new YearlyMetrics { Year = year };
                }

                var metrics = yearlyMetrics[year];
                metrics.TotalDocuments++;
                
                if (doc.Processed)
                {
                    metrics.ProcessedDocuments++;
                    if (doc.Success)
                        metrics.SuccessfulDocuments++;
                    else
                        metrics.FailedDocuments++;
                }

                // Track form types
                if (!metrics.FormTypeCounts.ContainsKey(doc.Form))
                    metrics.FormTypeCounts[doc.Form] = 0;
                metrics.FormTypeCounts[doc.Form]++;

                // Track companies
                if (!metrics.Companies.Contains(doc.CompanyName))
                    metrics.Companies.Add(doc.CompanyName);
            }

            return yearlyMetrics;
        }
        catch (Exception ex)
        {
            _logger.LogError(ex, "Failed to get company yearly metrics for: {Company}", companyName);
            throw;
        }
    }

    public async Task<bool> IsHealthyAsync()
    {
        try
        {
            if (_tableClient == null || string.IsNullOrEmpty(_config.AzureConnectionString))
                return false;

            // Try a simple operation to check connectivity
            await _tableClient.GetEntityAsync<TableEntity>("health", "check");
            return true;
        }
        catch (Azure.RequestFailedException ex) when (ex.Status == 404)
        {
            // Entity not found is expected and means the connection is working
            return true;
        }
        catch
        {
            return false;
        }
    }

    public string GetStorageType() => "Azure Table Storage";

    public async Task<List<DocumentInfo>> SearchByCompanyAsync(string companyName, List<string>? formTypes = null, 
        DateTime? startDate = null, DateTime? endDate = null, int skip = 0, int take = 50)
    {
        if (_tableClient == null)
        {
            _logger.LogWarning("Azure Table Storage not initialized. Returning empty search results.");
            return new List<DocumentInfo>();
        }

        try
        {
            string filter = $"CompanyName eq '{companyName}'";
            
            if (formTypes?.Any() == true)
            {
                var formFilter = string.Join(" or ", formTypes.Select(ft => $"Form eq '{ft}'"));
                filter = $"({filter}) and ({formFilter})";
            }

            var results = await Task.Run(() => _tableClient.Query<TableEntity>(filter).ToList());
            var documents = results.Select(entity => new DocumentInfo
            {
                Id = entity.RowKey,
                CompanyName = entity.GetString("CompanyName") ?? "",
                Form = entity.GetString("Form") ?? "",
                FilingDate = DateTime.Parse(entity.GetString("FilingDate") ?? DateTime.MinValue.ToString()),
                Url = entity.GetString("Url") ?? "",
                Processed = entity.GetBoolean("Processed") ?? false,
                ProcessedDate = entity.ContainsKey("ProcessedDate") ? entity.GetDateTimeOffset("ProcessedDate")?.DateTime : null,
                Success = entity.GetBoolean("Success") ?? true,
                ErrorMessage = entity.GetString("ErrorMessage")
            }).AsQueryable();

            if (startDate.HasValue)
            {
                documents = documents.Where(d => d.FilingDate >= startDate.Value);
            }

            if (endDate.HasValue)
            {
                documents = documents.Where(d => d.FilingDate <= endDate.Value);
            }

            return documents
                .OrderByDescending(d => d.FilingDate)
                .Skip(skip)
                .Take(take)
                .ToList();
        }
        catch (Exception ex)
        {
            _logger.LogError(ex, "Failed to search documents by company");
            return new List<DocumentInfo>();
        }
    }

    public async Task<List<DocumentInfo>> SearchByFormTypeAsync(List<string> formTypes, List<string>? companyNames = null,
        DateTime? startDate = null, DateTime? endDate = null, int skip = 0, int take = 50)
    {
        if (_tableClient == null)
        {
            _logger.LogWarning("Azure Table Storage not initialized. Returning empty search results.");
            return new List<DocumentInfo>();
        }

        try
        {
            var formFilter = string.Join(" or ", formTypes.Select(ft => $"Form eq '{ft}'"));
            string filter = $"({formFilter})";
            
            if (companyNames?.Any() == true)
            {
                var companyFilter = string.Join(" or ", companyNames.Select(cn => $"CompanyName eq '{cn}'"));
                filter = $"({filter}) and ({companyFilter})";
            }

            var results = await Task.Run(() => _tableClient.Query<TableEntity>(filter).ToList());
            var documents = results.Select(entity => new DocumentInfo
            {
                Id = entity.RowKey,
                CompanyName = entity.GetString("CompanyName") ?? "",
                Form = entity.GetString("Form") ?? "",
                FilingDate = DateTime.Parse(entity.GetString("FilingDate") ?? DateTime.MinValue.ToString()),
                Url = entity.GetString("Url") ?? "",
                Processed = entity.GetBoolean("Processed") ?? false,
                ProcessedDate = entity.ContainsKey("ProcessedDate") ? entity.GetDateTimeOffset("ProcessedDate")?.DateTime : null,
                Success = entity.GetBoolean("Success") ?? true,
                ErrorMessage = entity.GetString("ErrorMessage")
            }).AsQueryable();

            if (startDate.HasValue)
            {
                documents = documents.Where(d => d.FilingDate >= startDate.Value);
            }

            if (endDate.HasValue)
            {
                documents = documents.Where(d => d.FilingDate <= endDate.Value);
            }

            return documents
                .OrderByDescending(d => d.FilingDate)
                .Skip(skip)
                .Take(take)
                .ToList();
        }
        catch (Exception ex)
        {
            _logger.LogError(ex, "Failed to search documents by form type");
            return new List<DocumentInfo>();
        }
    }

    public async Task<int> GetSearchResultCountAsync(string? companyName = null, List<string>? formTypes = null,
        DateTime? startDate = null, DateTime? endDate = null)
    {
        if (_tableClient == null)
        {
            _logger.LogWarning("Azure Table Storage not initialized. Returning zero count.");
            return 0;
        }

        try
        {
            var filters = new List<string>();

            if (!string.IsNullOrEmpty(companyName))
            {
                filters.Add($"CompanyName eq '{companyName}'");
            }

            if (formTypes?.Any() == true)
            {
                var formFilter = string.Join(" or ", formTypes.Select(ft => $"Form eq '{ft}'"));
                filters.Add($"({formFilter})");
            }

            string filter = filters.Any() ? string.Join(" and ", filters) : "";
            var results = await Task.Run(() => _tableClient.Query<TableEntity>(filter).ToList());
            
            var documents = results.Select(entity => new DocumentInfo
            {
                FilingDate = DateTime.Parse(entity.GetString("FilingDate") ?? DateTime.MinValue.ToString())
            }).AsQueryable();

            if (startDate.HasValue)
            {
                documents = documents.Where(d => d.FilingDate >= startDate.Value);
            }

            if (endDate.HasValue)
            {
                documents = documents.Where(d => d.FilingDate <= endDate.Value);
            }

            return documents.Count();
        }
        catch (Exception ex)
        {
            _logger.LogError(ex, "Failed to get search result count");
            return 0;
        }
    }

<<<<<<< HEAD
    public async Task<DocumentInfo?> GetDocumentByIdAsync(string documentId)
    {
        if (_tableClient == null)
        {
            _logger.LogWarning("Azure Table Storage not initialized. Cannot retrieve document by ID.");
            return null;
        }

        try
        {
            // In Azure Table Storage, documents are stored with PartitionKey as company name and RowKey as URL hash
            // We need to search by the document ID which should be the RowKey or a unique identifier
            var filter = $"RowKey eq '{documentId}'";
            var results = await Task.Run(() => _tableClient.Query<TableEntity>(filter).ToList());
            
            var entity = results.FirstOrDefault();
            if (entity == null)
            {
                _logger.LogInformation("Document with ID {DocumentId} not found", documentId);
                return null;
            }

            return new DocumentInfo
            {
                Id = entity.RowKey ?? "",
                CompanyName = entity.GetString("CompanyName") ?? "",
                Form = entity.GetString("Form") ?? "",
                FilingDate = DateTime.Parse(entity.GetString("FilingDate") ?? DateTime.MinValue.ToString()),
                Url = entity.GetString("Url") ?? "",
                Processed = entity.GetBoolean("Processed") ?? false,
                ProcessedDate = entity.GetDateTime("ProcessedDate"),
                Success = entity.GetBoolean("Success") ?? true,
                ErrorMessage = entity.GetString("ErrorMessage")
            };
        }
        catch (Exception ex)
        {
            _logger.LogError(ex, "Failed to retrieve document by ID {DocumentId}", documentId);
            return null;
        }
=======
    // Conversation management methods - stub implementations
    public Task<ConversationSession> CreateSessionAsync(string? userId = null, TimeSpan? ttl = null)
    {
        throw new NotImplementedException("Conversation management not implemented for Azure Storage");
    }

    public Task<ConversationSession?> GetSessionAsync(string sessionId)
    {
        throw new NotImplementedException("Conversation management not implemented for Azure Storage");
    }

    public Task UpdateSessionAsync(ConversationSession session)
    {
        throw new NotImplementedException("Conversation management not implemented for Azure Storage");
    }

    public Task DeleteSessionAsync(string sessionId)
    {
        throw new NotImplementedException("Conversation management not implemented for Azure Storage");
    }

    public Task<List<ConversationSession>> GetUserSessionsAsync(string userId)
    {
        throw new NotImplementedException("Conversation management not implemented for Azure Storage");
    }

    public Task CleanupExpiredSessionsAsync()
    {
        throw new NotImplementedException("Conversation management not implemented for Azure Storage");
    }

    public Task<Conversation> CreateConversationAsync(string sessionId, string? title = null)
    {
        throw new NotImplementedException("Conversation management not implemented for Azure Storage");
    }

    public Task<Conversation?> GetConversationAsync(string conversationId)
    {
        throw new NotImplementedException("Conversation management not implemented for Azure Storage");
    }

    public Task UpdateConversationAsync(Conversation conversation)
    {
        throw new NotImplementedException("Conversation management not implemented for Azure Storage");
    }

    public Task DeleteConversationAsync(string conversationId)
    {
        throw new NotImplementedException("Conversation management not implemented for Azure Storage");
    }

    public Task<List<Conversation>> GetSessionConversationsAsync(string sessionId)
    {
        throw new NotImplementedException("Conversation management not implemented for Azure Storage");
    }

    public Task<ConversationMessage> AddMessageAsync(string conversationId, ConversationMessageRole role, 
        string content, List<DocumentCitation>? citations = null, Dictionary<string, object>? metadata = null)
    {
        throw new NotImplementedException("Conversation management not implemented for Azure Storage");
    }

    public Task<List<ConversationMessage>> GetConversationMessagesAsync(string conversationId, int skip = 0, int take = 100)
    {
        throw new NotImplementedException("Conversation management not implemented for Azure Storage");
    }

    public Task UpdateMessageAsync(ConversationMessage message)
    {
        throw new NotImplementedException("Conversation management not implemented for Azure Storage");
>>>>>>> cf437431
    }
}<|MERGE_RESOLUTION|>--- conflicted
+++ resolved
@@ -560,7 +560,6 @@
         }
     }
 
-<<<<<<< HEAD
     public async Task<DocumentInfo?> GetDocumentByIdAsync(string documentId)
     {
         if (_tableClient == null)
@@ -601,7 +600,7 @@
             _logger.LogError(ex, "Failed to retrieve document by ID {DocumentId}", documentId);
             return null;
         }
-=======
+    }
     // Conversation management methods - stub implementations
     public Task<ConversationSession> CreateSessionAsync(string? userId = null, TimeSpan? ttl = null)
     {
@@ -672,6 +671,5 @@
     public Task UpdateMessageAsync(ConversationMessage message)
     {
         throw new NotImplementedException("Conversation management not implemented for Azure Storage");
->>>>>>> cf437431
     }
 }