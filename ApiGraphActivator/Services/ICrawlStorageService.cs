--- conflicted
+++ resolved
@@ -22,9 +22,8 @@
         DateTime? startDate = null, DateTime? endDate = null, int skip = 0, int take = 50);
     Task<int> GetSearchResultCountAsync(string? companyName = null, List<string>? formTypes = null,
         DateTime? startDate = null, DateTime? endDate = null);
-<<<<<<< HEAD
+
     Task<DocumentInfo?> GetDocumentByIdAsync(string documentId);
-=======
     
     // Conversation management methods
     Task<ConversationSession> CreateSessionAsync(string? userId = null, TimeSpan? ttl = null);
@@ -44,7 +43,6 @@
         string content, List<DocumentCitation>? citations = null, Dictionary<string, object>? metadata = null);
     Task<List<ConversationMessage>> GetConversationMessagesAsync(string conversationId, int skip = 0, int take = 100);
     Task UpdateMessageAsync(ConversationMessage message);
->>>>>>> cf437431
 }
 
 public class DocumentInfo
