--- conflicted
+++ resolved
@@ -67,10 +67,8 @@
 builder.Services.AddScoped<FormFilterTool>();
 builder.Services.AddScoped<ContentSearchTool>();
 
-<<<<<<< HEAD
 // Register MCP resource services
 builder.Services.AddScoped<ApiGraphActivator.McpResources.ResourceService>();
-=======
 
 // Register M365 Copilot Client services
 builder.Services.AddHttpClient();
@@ -91,7 +89,6 @@
     var documentSearchService = serviceProvider.GetRequiredService<DocumentSearchService>();
     return new ConversationService(logger, storageService, documentSearchService);
 });
->>>>>>> b7597f97
 
 // For static services that need logging
 builder.Services.AddSingleton<ILoggerFactory, LoggerFactory>();
@@ -915,7 +912,7 @@
 .WithSummary("MCP Tools Discovery")
 .WithDescription("List all available MCP document search tools with their schemas and endpoints");
 
-<<<<<<< HEAD
+
 // MCP Resources Endpoints
 app.MapGet("/mcp/resources/list", async (
     ApiGraphActivator.McpResources.ResourceService resourceService,
@@ -1073,8 +1070,6 @@
 .WithSummary("MCP Resources Discovery")
 .WithDescription("Discover available MCP resources and endpoints");
 
-app.Run();
-=======
 // M365 Copilot Endpoints
 app.MapPost("/copilot/conversations", async (CreateConversationRequest request, IM365CopilotClient copilotClient) =>
 {
@@ -1227,8 +1222,8 @@
 .WithSummary("Check M365 Copilot Client health")
 .WithDescription("Check if the Copilot client is authenticated and ready to handle requests");
 
+
 app.Run();
 
 // Make Program class accessible for testing
-public partial class Program { }
->>>>>>> b7597f97
+public partial class Program { }