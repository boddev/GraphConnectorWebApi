--- conflicted
+++ resolved
@@ -66,7 +66,7 @@
 builder.Services.AddScoped<FormFilterTool>();
 builder.Services.AddScoped<ContentSearchTool>();
 
-<<<<<<< HEAD
+
 // Register M365 Copilot Client services
 builder.Services.AddHttpClient();
 builder.Services.AddSingleton<IM365CopilotClient>(serviceProvider =>
@@ -75,7 +75,8 @@
     var httpClientFactory = serviceProvider.GetRequiredService<IHttpClientFactory>();
     var httpClient = httpClientFactory.CreateClient();
     return new M365CopilotClient(logger, httpClient);
-=======
+}
+
 // Register conversation management services
 builder.Services.AddScoped<ConversationService>(serviceProvider =>
 {
@@ -84,7 +85,6 @@
     var storageService = storageConfigService.GetStorageServiceAsync().GetAwaiter().GetResult();
     var documentSearchService = serviceProvider.GetRequiredService<DocumentSearchService>();
     return new ConversationService(logger, storageService, documentSearchService);
->>>>>>> 6e372438
 });
 
 // For static services that need logging
@@ -909,7 +909,6 @@
 .WithSummary("MCP Tools Discovery")
 .WithDescription("List all available MCP document search tools with their schemas and endpoints");
 
-<<<<<<< HEAD
 // M365 Copilot Endpoints
 app.MapPost("/copilot/conversations", async (CreateConversationRequest request, IM365CopilotClient copilotClient) =>
 {
@@ -1063,9 +1062,6 @@
 .WithDescription("Check if the Copilot client is authenticated and ready to handle requests");
 
 app.Run();
-=======
-app.Run();
 
 // Make Program class accessible for testing
-public partial class Program { }
->>>>>>> 6e372438
+public partial class Program { }